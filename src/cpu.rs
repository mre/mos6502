--- conflicted
+++ resolved
@@ -410,9 +410,8 @@
 
     pub fn run(&mut self) {
         while let Some(decoded_instr) = self.fetch_next_and_decode() {
-                self.execute_instruction(decoded_instr);
-            } 
-        
+            self.execute_instruction(decoded_instr);
+        }
     }
 
     fn set_flags_from_i8(status: &mut Status, value: i8) {
@@ -1167,60 +1166,35 @@
         assert!(cpu.registers.status.contains(PS_CARRY));
         assert!(!cpu.registers.status.contains(PS_NEGATIVE));
 
-<<<<<<< HEAD
-        CPU.execute_instruction((load_instruction, OpInput::UseImmediate(127)));
-=======
-
         cpu.execute_instruction((load_instruction, OpInput::UseImmediate(127)));
->>>>>>> 1301218e
 
         compare(&mut cpu, 1);
         assert!(!cpu.registers.status.contains(PS_ZERO));
         assert!(cpu.registers.status.contains(PS_CARRY));
         assert!(!cpu.registers.status.contains(PS_NEGATIVE));
 
-<<<<<<< HEAD
-        CPU.execute_instruction((load_instruction, OpInput::UseImmediate(1)));
-=======
-
         cpu.execute_instruction((load_instruction, OpInput::UseImmediate(1)));
->>>>>>> 1301218e
 
         compare(&mut cpu, 2);
         assert!(!cpu.registers.status.contains(PS_ZERO));
         assert!(!cpu.registers.status.contains(PS_CARRY));
         assert!(cpu.registers.status.contains(PS_NEGATIVE));
 
-<<<<<<< HEAD
-        CPU.execute_instruction((load_instruction, OpInput::UseImmediate(20)));
-=======
-
         cpu.execute_instruction((load_instruction, OpInput::UseImmediate(20)));
->>>>>>> 1301218e
 
         compare(&mut cpu, -50i8 as u8);
         assert!(!cpu.registers.status.contains(PS_ZERO));
         assert!(!cpu.registers.status.contains(PS_CARRY));
         assert!(!cpu.registers.status.contains(PS_NEGATIVE));
 
-<<<<<<< HEAD
-        CPU.execute_instruction((load_instruction, OpInput::UseImmediate(1)));
-=======
-
         cpu.execute_instruction((load_instruction, OpInput::UseImmediate(1)));
->>>>>>> 1301218e
 
         compare(&mut cpu, -1i8 as u8);
         assert!(!cpu.registers.status.contains(PS_ZERO));
         assert!(!cpu.registers.status.contains(PS_CARRY));
         assert!(!cpu.registers.status.contains(PS_NEGATIVE));
 
-<<<<<<< HEAD
-        CPU.execute_instruction((load_instruction, OpInput::UseImmediate(127)));
-=======
-
         cpu.execute_instruction((load_instruction, OpInput::UseImmediate(127)));
->>>>>>> 1301218e
 
         compare(&mut cpu, -128i8 as u8);
         assert!(!cpu.registers.status.contains(PS_ZERO));
