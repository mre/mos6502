// Copyright (C) 2014 The 6502-rs Developers
// All rights reserved.
//
// Redistribution and use in source and binary forms, with or without
// modification, are permitted provided that the following conditions
// are met:
// 1. Redistributions of source code must retain the above copyright
//    notice, this list of conditions and the following disclaimer.
// 2. Redistributions in binary form must reproduce the above copyright
//    notice, this list of conditions and the following disclaimer in the
//    documentation and/or other materials provided with the distribution.
// 3. Neither the names of the copyright holders nor the names of any
//    contributors may be used to endorse or promote products derived from this
//    software without specific prior written permission.
//
// THIS SOFTWARE IS PROVIDED BY THE COPYRIGHT HOLDERS AND CONTRIBUTORS "AS IS"
// AND ANY EXPRESS OR IMPLIED WARRANTIES, INCLUDING, BUT NOT LIMITED TO, THE
// IMPLIED WARRANTIES OF MERCHANTABILITY AND FITNESS FOR A PARTICULAR PURPOSE
// ARE DISCLAIMED. IN NO EVENT SHALL THE COPYRIGHT HOLDER OR CONTRIBUTORS BE
// LIABLE FOR ANY DIRECT, INDIRECT, INCIDENTAL, SPECIAL, EXEMPLARY, OR
// CONSEQUENTIAL DAMAGES (INCLUDING, BUT NOT LIMITED TO, PROCUREMENT OF
// SUBSTITUTE GOODS OR SERVICES; LOSS OF USE, DATA, OR PROFITS; OR BUSINESS
// INTERRUPTION) HOWEVER CAUSED AND ON ANY THEORY OF LIABILITY, WHETHER IN
// CONTRACT, STRICT LIABILITY, OR TORT (INCLUDING NEGLIGENCE OR OTHERWISE)
// ARISING IN ANY WAY OUT OF THE USE OF THIS SOFTWARE, EVEN IF ADVISED OF THE
// POSSIBILITY OF SUCH DAMAGE.

use crate::instruction::{self, DecodedInstr, Instruction, OpInput};
use crate::memory::Memory;
use crate::registers::{Registers, StackPointer, Status, StatusArgs};

#[derive(Clone)]
pub struct CPU {
    pub registers: Registers,
    pub memory: Memory,
}

impl Default for CPU {
    fn default() -> Self {
        Self::new()
    }
}

impl CPU {
    pub fn new() -> CPU {
        CPU {
            registers: Registers::new(),
            memory: Memory::new(),
        }
    }

    pub fn reset(&mut self) {
        *self = CPU::new();
    }

    pub fn fetch_next_and_decode(&mut self) -> Option<DecodedInstr> {
        let x: u8 = self.memory.get_byte(self.registers.program_counter);

        match instruction::OPCODES[x as usize] {
            Some((instr, am)) => {
                let extra_bytes = am.extra_bytes();
                let num_bytes = extra_bytes + 1;

                let data_start = self.registers.program_counter.wrapping_add(1);

                let slice = self.memory.get_slice(data_start, extra_bytes);
                let am_out = am.process(self, slice);

                // Increment program counter
                self.registers.program_counter =
                    self.registers.program_counter.wrapping_add(num_bytes);

                Some((instr, am_out))
            }
            _ => None,
        }
    }

    pub fn execute_instruction(&mut self, decoded_instr: DecodedInstr) {
        match decoded_instr {
            (Instruction::ADC, OpInput::UseImmediate(val)) => {
                debug!("add with carry immediate: {}", val);
                self.add_with_carry(val as i8);
            }
            (Instruction::ADC, OpInput::UseAddress(addr)) => {
                let val = self.memory.get_byte(addr) as i8;
                debug!("add with carry. address: {:?}. value: {}", addr, val);
                self.add_with_carry(val);
            }

            (Instruction::AND, OpInput::UseImmediate(val)) => {
                self.and(val as i8);
            }
            (Instruction::AND, OpInput::UseAddress(addr)) => {
                let val = self.memory.get_byte(addr) as i8;
                self.and(val as i8);
            }

            (Instruction::ASL, OpInput::UseImplied) => {
                // Accumulator mode
                let mut val = self.registers.accumulator as u8;
                CPU::shift_left_with_flags(&mut val, &mut self.registers.status);
                self.registers.accumulator = val as i8;
            }
            (Instruction::ASL, OpInput::UseAddress(addr)) => {
                CPU::shift_left_with_flags(
                    self.memory.get_byte_mut_ref(addr),
                    &mut self.registers.status,
                );
            }

            (Instruction::BCC, OpInput::UseRelative(rel)) => {
                let addr = self.registers.program_counter.wrapping_add(rel);
                self.branch_if_carry_clear(addr);
            }

            (Instruction::BCS, OpInput::UseRelative(rel)) => {
                let addr = self.registers.program_counter.wrapping_add(rel);
                self.branch_if_carry_set(addr);
            }

            (Instruction::BEQ, OpInput::UseRelative(rel)) => {
                let addr = self.registers.program_counter.wrapping_add(rel);
                self.branch_if_equal(addr);
            }

            (Instruction::BIT, OpInput::UseAddress(addr)) => {
                let a: u8 = self.registers.accumulator as u8;
                let m: u8 = self.memory.get_byte(addr);
                let res = a & m;

                // The zero flag is set based on the result of the 'and'.
                let is_zero = 0 == res;

                // The N flag is set to bit 7 of the byte from memory.
                let bit7 = 0 != (0x80 & res);

                // The V flag is set to bit 6 of the byte from memory.
                let bit6 = 0 != (0x40 & res);

                self.registers.status.set_with_mask(
                    Status::PS_ZERO | Status::PS_NEGATIVE | Status::PS_OVERFLOW,
                    Status::new(StatusArgs {
                        zero: is_zero,
                        negative: bit7,
                        overflow: bit6,
                        ..StatusArgs::none()
                    }),
                );
            }

            (Instruction::BMI, OpInput::UseRelative(rel)) => {
                let addr = self.registers.program_counter.wrapping_add(rel);
                debug!("branch if minus relative. address: {:?}", addr);
                self.branch_if_minus(addr);
            }

            (Instruction::BPL, OpInput::UseRelative(rel)) => {
                let addr = self.registers.program_counter.wrapping_add(rel);
                self.branch_if_positive(addr);
            }

            (Instruction::BVC, OpInput::UseRelative(rel)) => {
                let addr = self.registers.program_counter.wrapping_add(rel);
                self.branch_if_overflow_clear(addr);
            }

            (Instruction::BVS, OpInput::UseRelative(rel)) => {
                let addr = self.registers.program_counter.wrapping_add(rel);
                self.branch_if_overflow_set(addr);
            }

            (Instruction::CLC, OpInput::UseImplied) => {
                self.registers.status.and(!Status::PS_CARRY);
            }
            (Instruction::CLD, OpInput::UseImplied) => {
                self.registers.status.and(!Status::PS_DECIMAL_MODE);
            }
            (Instruction::CLI, OpInput::UseImplied) => {
                self.registers.status.and(!Status::PS_DISABLE_INTERRUPTS);
            }
            (Instruction::CLV, OpInput::UseImplied) => {
                self.registers.status.and(!Status::PS_OVERFLOW);
            }

            (Instruction::CMP, OpInput::UseImmediate(val)) => {
                self.compare_with_a_register(val);
            }
            (Instruction::CMP, OpInput::UseAddress(addr)) => {
                let val = self.memory.get_byte(addr);
                self.compare_with_a_register(val);
            }

            (Instruction::CPX, OpInput::UseImmediate(val)) => {
                self.compare_with_x_register(val);
            }
            (Instruction::CPX, OpInput::UseAddress(addr)) => {
                let val = self.memory.get_byte(addr);
                self.compare_with_x_register(val);
            }

            (Instruction::CPY, OpInput::UseImmediate(val)) => {
                self.compare_with_y_register(val);
            }
            (Instruction::CPY, OpInput::UseAddress(addr)) => {
                let val = self.memory.get_byte(addr);
                self.compare_with_y_register(val);
            }

            (Instruction::DEC, OpInput::UseAddress(addr)) => {
                CPU::decrement(
                    self.memory.get_byte_mut_ref(addr),
                    &mut self.registers.status,
                );
            }

            (Instruction::DEY, OpInput::UseImplied) => {
                CPU::decrement(&mut self.registers.index_y, &mut self.registers.status);
            }

            (Instruction::DEX, OpInput::UseImplied) => {
                CPU::decrement(&mut self.registers.index_x, &mut self.registers.status);
            }

            (Instruction::EOR, OpInput::UseImmediate(val)) => {
                self.exclusive_or(val);
            }
            (Instruction::EOR, OpInput::UseAddress(addr)) => {
                let val = self.memory.get_byte(addr);
                self.exclusive_or(val);
            }

            (Instruction::INC, OpInput::UseAddress(addr)) => {
                CPU::increment(
                    self.memory.get_byte_mut_ref(addr),
                    &mut self.registers.status,
                );
            }
            (Instruction::INX, OpInput::UseImplied) => {
                CPU::increment(&mut self.registers.index_x, &mut self.registers.status);
            }
            (Instruction::INY, OpInput::UseImplied) => {
                CPU::increment(&mut self.registers.index_x, &mut self.registers.status);
            }

            (Instruction::JMP, OpInput::UseAddress(addr)) => self.jump(addr),

            (Instruction::LDA, OpInput::UseImmediate(val)) => {
                debug!("load A immediate: {}", val);
                self.load_accumulator(val as i8);
            }
            (Instruction::LDA, OpInput::UseAddress(addr)) => {
                let val = self.memory.get_byte(addr);
                debug!("load A. address: {:?}. value: {}", addr, val);
                self.load_accumulator(val as i8);
            }

            (Instruction::LDX, OpInput::UseImmediate(val)) => {
                debug!("load X immediate: {}", val);
                self.load_x_register(val);
            }
            (Instruction::LDX, OpInput::UseAddress(addr)) => {
                let val = self.memory.get_byte(addr);
                debug!("load X. address: {:?}. value: {}", addr, val);
                self.load_x_register(val);
            }

            (Instruction::LDY, OpInput::UseImmediate(val)) => {
                debug!("load Y immediate: {}", val);
                self.load_y_register(val);
            }
            (Instruction::LDY, OpInput::UseAddress(addr)) => {
                let val = self.memory.get_byte(addr);
                debug!("load Y. address: {:?}. value: {}", addr, val);
                self.load_y_register(val);
            }

            (Instruction::LSR, OpInput::UseImplied) => {
                // Accumulator mode
                let mut val = self.registers.accumulator as u8;
                CPU::shift_right_with_flags(&mut val, &mut self.registers.status);
                self.registers.accumulator = val as i8;
            }
            (Instruction::LSR, OpInput::UseAddress(addr)) => {
                CPU::shift_right_with_flags(
                    self.memory.get_byte_mut_ref(addr),
                    &mut self.registers.status,
                );
            }

            (Instruction::ORA, OpInput::UseImmediate(val)) => {
                self.inclusive_or(val);
            }
            (Instruction::ORA, OpInput::UseAddress(addr)) => {
                let val = self.memory.get_byte(addr);
                self.inclusive_or(val);
            }

            (Instruction::PHA, OpInput::UseImplied) => {
                // Push accumulator
                let val = self.registers.accumulator as u8;
                self.push_on_stack(val);
            }
            (Instruction::PHP, OpInput::UseImplied) => {
                // Push status
                let val = self.registers.status.bits();
                self.push_on_stack(val);
            }
            (Instruction::PLA, OpInput::UseImplied) => {
                // Pull accumulator
                let val: u8 = self.pull_from_stack();
                self.registers.accumulator = val as i8;
            }
            (Instruction::PLP, OpInput::UseImplied) => {
                // Pull status
                let val: u8 = self.pull_from_stack();
                // The `truncate` here won't do anything because we have a
                // constant for the single unused flags bit. This probably
                // corresponds to the behavior of the 6502...? FIXME: verify
                self.registers.status = Status::from_bits_truncate(val);
            }

            (Instruction::ROL, OpInput::UseImplied) => {
                // Accumulator mode
                let mut val = self.registers.accumulator as u8;
                CPU::rotate_left_with_flags(&mut val, &mut self.registers.status);
                self.registers.accumulator = val as i8;
            }
            (Instruction::ROL, OpInput::UseAddress(addr)) => {
                CPU::rotate_left_with_flags(
                    self.memory.get_byte_mut_ref(addr),
                    &mut self.registers.status,
                );
            }
            (Instruction::ROR, OpInput::UseImplied) => {
                // Accumulator mode
                let mut val = self.registers.accumulator as u8;
                CPU::rotate_right_with_flags(&mut val, &mut self.registers.status);
                self.registers.accumulator = val as i8;
            }
            (Instruction::ROR, OpInput::UseAddress(addr)) => {
                CPU::rotate_right_with_flags(
                    self.memory.get_byte_mut_ref(addr),
                    &mut self.registers.status,
                );
            }

            (Instruction::SBC, OpInput::UseImmediate(val)) => {
                debug!("subtract with carry immediate: {}", val);
                self.subtract_with_carry(val as i8);
            }
            (Instruction::SBC, OpInput::UseAddress(addr)) => {
                let val = self.memory.get_byte(addr) as i8;
                debug!("subtract with carry. address: {:?}. value: {}", addr, val);
                self.subtract_with_carry(val);
            }

            (Instruction::SEC, OpInput::UseImplied) => {
                self.registers.status.or(Status::PS_CARRY);
            }
            (Instruction::SED, OpInput::UseImplied) => {
                self.registers.status.or(Status::PS_DECIMAL_MODE);
            }
            (Instruction::SEI, OpInput::UseImplied) => {
                self.registers.status.or(Status::PS_DISABLE_INTERRUPTS);
            }

            (Instruction::STA, OpInput::UseAddress(addr)) => {
                self.memory.set_byte(addr, self.registers.accumulator as u8);
            }
            (Instruction::STX, OpInput::UseAddress(addr)) => {
                self.memory.set_byte(addr, self.registers.index_x as u8);
            }
            (Instruction::STY, OpInput::UseAddress(addr)) => {
                self.memory.set_byte(addr, self.registers.index_y as u8);
            }

            (Instruction::TAX, OpInput::UseImplied) => {
                let val = self.registers.accumulator;
                self.load_x_register(val as u8);
            }
            (Instruction::TAY, OpInput::UseImplied) => {
                let val = self.registers.accumulator;
                self.load_y_register(val as u8);
            }
            (Instruction::TSX, OpInput::UseImplied) => {
                let StackPointer(val) = self.registers.stack_pointer;
                self.load_x_register(val);
            }
            (Instruction::TXA, OpInput::UseImplied) => {
                let val = self.registers.index_x;
                self.load_accumulator(val as i8);
            }
            (Instruction::TXS, OpInput::UseImplied) => {
                // Note that this is the only 'transfer' instruction that does
                // NOT set the zero and negative flags. (Because the target
                // is the stack pointer)
                let val = self.registers.index_x;
                self.registers.stack_pointer = StackPointer(val as u8);
            }
            (Instruction::TYA, OpInput::UseImplied) => {
                let val = self.registers.index_y;
                self.load_accumulator(val as i8);
            }

            (Instruction::NOP, OpInput::UseImplied) => {
                debug!("NOP instruction");
            }
            (_, _) => {
                debug!(
                    "attempting to execute unimplemented or invalid \
                     instruction"
                );
            }
        };
    }

    pub fn run(&mut self) {
        while let Some(decoded_instr) = self.fetch_next_and_decode() {
            self.execute_instruction(decoded_instr);
        }
    }

    fn set_flags_from_i8(status: &mut Status, value: i8) {
        let is_zero = value == 0;
        let is_negative = value < 0;

        status.set_with_mask(
            Status::PS_ZERO | Status::PS_NEGATIVE,
            Status::new(StatusArgs {
                zero: is_zero,
                negative: is_negative,
                ..StatusArgs::none()
            }),
        );
    }

    fn set_flags_from_u8(status: &mut Status, value: u8) {
        let is_zero = value == 0;
        let is_negative = value > 127;

        status.set_with_mask(
            Status::PS_ZERO | Status::PS_NEGATIVE,
            Status::new(StatusArgs {
                zero: is_zero,
                negative: is_negative,
                ..StatusArgs::none()
            }),
        );
    }

    fn shift_left_with_flags(p_val: &mut u8, status: &mut Status) {
        let mask = 1 << 7;
        let is_bit_7_set = (*p_val & mask) == mask;
        let shifted = (*p_val & !(1 << 7)) << 1;
        *p_val = shifted;
        status.set_with_mask(
            Status::PS_CARRY,
            Status::new(StatusArgs {
                carry: is_bit_7_set,
                ..StatusArgs::none()
            }),
        );
        CPU::set_flags_from_i8(status, *p_val as i8);
    }

    fn shift_right_with_flags(p_val: &mut u8, status: &mut Status) {
        let mask = 1;
        let is_bit_0_set = (*p_val & mask) == mask;
        *p_val >>= 1;
        status.set_with_mask(
            Status::PS_CARRY,
            Status::new(StatusArgs {
                carry: is_bit_0_set,
                ..StatusArgs::none()
            }),
        );
        CPU::set_flags_from_i8(status, *p_val as i8);
    }

    fn rotate_left_with_flags(p_val: &mut u8, status: &mut Status) {
        let is_carry_set = status.contains(Status::PS_CARRY);
        let mask = 1 << 7;
        let is_bit_7_set = (*p_val & mask) == mask;
        let shifted = (*p_val & !(1 << 7)) << 1;
        *p_val = shifted + if is_carry_set { 1 } else { 0 };
        status.set_with_mask(
            Status::PS_CARRY,
            Status::new(StatusArgs {
                carry: is_bit_7_set,
                ..StatusArgs::none()
            }),
        );
        CPU::set_flags_from_i8(status, *p_val as i8);
    }

    fn rotate_right_with_flags(p_val: &mut u8, status: &mut Status) {
        let is_carry_set = status.contains(Status::PS_CARRY);
        let mask = 1;
        let is_bit_0_set = (*p_val & mask) == mask;
        let shifted = *p_val >> 1;
        *p_val = shifted + if is_carry_set { 1 << 7 } else { 0 };
        status.set_with_mask(
            Status::PS_CARRY,
            Status::new(StatusArgs {
                carry: is_bit_0_set,
                ..StatusArgs::none()
            }),
        );
        CPU::set_flags_from_i8(status, *p_val as i8);
    }

    fn set_u8_with_flags(mem: &mut u8, status: &mut Status, value: u8) {
        *mem = value;
        CPU::set_flags_from_u8(status, value);
    }

    fn set_i8_with_flags(mem: &mut i8, status: &mut Status, value: i8) {
        *mem = value;
        CPU::set_flags_from_i8(status, value);
    }

    fn load_x_register(&mut self, value: u8) {
        CPU::set_u8_with_flags(
            &mut self.registers.index_x,
            &mut self.registers.status,
            value,
        );
    }

    fn load_y_register(&mut self, value: u8) {
        CPU::set_u8_with_flags(
            &mut self.registers.index_y,
            &mut self.registers.status,
            value,
        );
    }

    fn load_accumulator(&mut self, value: i8) {
        CPU::set_i8_with_flags(
            &mut self.registers.accumulator,
            &mut self.registers.status,
            value,
        );
    }

    fn add_with_carry(&mut self, value: i8) {
        let a_before: i8 = self.registers.accumulator;
        let c_before: i8 = if self.registers.status.contains(Status::PS_CARRY) {
            1
        } else {
            0
        };
        let a_after: i8 = a_before.wrapping_add(c_before).wrapping_add(value);

        debug_assert_eq!(
            a_after as u8,
            a_before.wrapping_add(c_before).wrapping_add(value) as u8
        );

        let bcd1: i8 = if (a_after & 0x0f) as u8 > 0x09 {
            0x06
        } else {
            0x00
        };

        let bcd2: i8 = if (a_after.wrapping_add(bcd1) as u8 & 0xf0) as u8 > 0x90 {
            0x60
        } else {
            0x00
        };

        #[cfg(feature = "decimal_mode")]
        let result: i8 = if self.registers.status.contains(Status::PS_DECIMAL_MODE) {
            a_after.wrapping_add(bcd1).wrapping_add(bcd2)
        } else {
            a_after
        };

        #[cfg(not(feature = "decimal_mode"))]
        let result: i8 = a_after;

        let did_carry = (result as u8) < (a_before as u8) || (c_before == 1 && value == -1);

        let did_overflow = (a_before < 0 && value < 0 && a_after >= 0)
            || (a_before > 0 && value > 0 && a_after <= 0);

        let mask = Status::PS_CARRY | Status::PS_OVERFLOW;

        self.registers.status.set_with_mask(
            mask,
            Status::new(StatusArgs {
                carry: did_carry,
                overflow: did_overflow,
                ..StatusArgs::none()
            }),
        );

        self.load_accumulator(result);

        debug!("accumulator: {}", self.registers.accumulator);
    }

    fn and(&mut self, value: i8) {
        let a_after = self.registers.accumulator & value;
        self.load_accumulator(a_after);
    }

    fn subtract_with_carry(&mut self, value: i8) {
        // A - M - (1 - C)

        // nc -- 'not carry'
        let nc: i8 = if self.registers.status.contains(Status::PS_CARRY) {
            0
        } else {
            1
        };

        let a_before: i8 = self.registers.accumulator;

        let a_after = a_before.wrapping_sub(value).wrapping_sub(nc);

        // The overflow flag is set on two's-complement overflow.
        //
        // range of A              is  -128 to 127
        // range of - M - (1 - C)  is  -128 to 128
        //                             -(127 + 1) to -(-128 + 0)
        //
        let over =
            ((nc == 0 && value < 0) || (nc == 1 && value < -1)) && a_before >= 0 && a_after < 0;

        let under = (a_before < 0) && (-value - nc < 0) && a_after >= 0;

        let did_overflow = over || under;

        let mask = Status::PS_CARRY | Status::PS_OVERFLOW;

        let bcd1: i8 = if (a_before & 0x0f).wrapping_sub(nc) < (value & 0x0f) {
            0x06
        } else {
            0x00
        };

        let bcd2: i8 = if (a_after.wrapping_sub(bcd1) as u8 & 0xf0) as u8 > 0x90 {
            0x60
        } else {
            0x00
        };

        #[cfg(feature = "decimal_mode")]
        let result: i8 = if self.registers.status.contains(Status::PS_DECIMAL_MODE) {
            a_after.wrapping_sub(bcd1).wrapping_sub(bcd2)
        } else {
            a_after
        };

        #[cfg(not(feature = "decimal_mode"))]
        let result: i8 = a_after;

        // The carry flag is set on unsigned overflow.
        let did_carry = (result as u8) > (a_before as u8);

        self.registers.status.set_with_mask(
            mask,
            Status::new(StatusArgs {
                carry: did_carry,
                overflow: did_overflow,
                ..StatusArgs::none()
            }),
        );

        self.load_accumulator(result);
    }

<<<<<<< HEAD
    fn increment(val: &mut u8, flags: &mut Status) {
        let value_new = val.wrapping_add(1);
        *val = value_new;
=======
    fn decrement_memory(&mut self, addr: u16) {
        let value_new = self.memory.get_byte(addr).wrapping_sub(1);

        self.memory.set_byte(addr, value_new);
>>>>>>> 88509340

        let is_negative = (value_new as i8) < 0;
        let is_zero = value_new == 0;

        flags.set_with_mask(
            Status::PS_NEGATIVE | Status::PS_ZERO,
            Status::new(StatusArgs {
                negative: is_negative,
                zero: is_zero,
                ..StatusArgs::none()
            }),
        );
    }

    fn decrement(val: &mut u8, flags: &mut Status) {
        let value_new = val.wrapping_sub(1);
        *val = value_new;

        let is_negative = (value_new as i8) < 0;
        let is_zero = value_new == 0;

        flags.set_with_mask(
            Status::PS_NEGATIVE | Status::PS_ZERO,
            Status::new(StatusArgs {
                negative: is_negative,
                zero: is_zero,
                ..StatusArgs::none()
            }),
        );
    }

    fn jump(&mut self, addr: u16) {
        self.registers.program_counter = addr;
    }

    fn branch_if_carry_clear(&mut self, addr: u16) {
        if !self.registers.status.contains(Status::PS_CARRY) {
            self.registers.program_counter = addr;
        }
    }

    fn branch_if_carry_set(&mut self, addr: u16) {
        if self.registers.status.contains(Status::PS_CARRY) {
            self.registers.program_counter = addr;
        }
    }

    fn branch_if_equal(&mut self, addr: u16) {
        if self.registers.status.contains(Status::PS_ZERO) {
            self.registers.program_counter = addr;
        }
    }

    fn branch_if_minus(&mut self, addr: u16) {
        if self.registers.status.contains(Status::PS_NEGATIVE) {
            self.registers.program_counter = addr;
        }
    }

    fn branch_if_positive(&mut self, addr: u16) {
        if !self.registers.status.contains(Status::PS_NEGATIVE) {
            self.registers.program_counter = addr;
        }
    }

    fn branch_if_overflow_clear(&mut self, addr: u16) {
        if !self.registers.status.contains(Status::PS_OVERFLOW) {
            self.registers.program_counter = addr;
        }
    }

    fn branch_if_overflow_set(&mut self, addr: u16) {
        if self.registers.status.contains(Status::PS_OVERFLOW) {
            self.registers.program_counter = addr;
        }
    }

    // From http://www.6502.org/tutorials/compare_beyond.html:
    //   If the Z flag is 0, then A <> NUM and BNE will branch
    //   If the Z flag is 1, then A = NUM and BEQ will branch
    //   If the C flag is 0, then A (unsigned) < NUM (unsigned) and BCC will branch
    //   If the C flag is 1, then A (unsigned) >= NUM (unsigned) and BCS will branch
    //   ...
    //   The N flag contains most significant bit of the subtraction result.
    fn compare(&mut self, r: i8, val: u8) {
        if r as u8 >= val as u8 {
            self.registers.status.insert(Status::PS_CARRY);
        } else {
            self.registers.status.remove(Status::PS_CARRY);
        }

        if r as i8 == val as i8 {
            self.registers.status.insert(Status::PS_ZERO);
        } else {
            self.registers.status.remove(Status::PS_ZERO);
        }

        let diff: i8 = r.wrapping_sub(val as i8);
        if diff < 0 {
            self.registers.status.insert(Status::PS_NEGATIVE);
        } else {
            self.registers.status.remove(Status::PS_NEGATIVE);
        }
    }

    fn compare_with_a_register(&mut self, val: u8) {
        let a = self.registers.accumulator;
        self.compare(a, val);
    }

    fn compare_with_x_register(&mut self, val: u8) {
        debug!("compare_with_x_register");

        let x = self.registers.index_x;
        self.compare(x as i8, val);
    }

    fn compare_with_y_register(&mut self, val: u8) {
        let y = self.registers.index_y;
        self.compare(y as i8, val);
    }

    fn exclusive_or(&mut self, val: u8) {
        let a_after = self.registers.accumulator ^ (val as i8);
        self.load_accumulator(a_after);
    }

    fn inclusive_or(&mut self, val: u8) {
        let a_after = self.registers.accumulator | (val as i8);
        self.load_accumulator(a_after);
    }

    fn push_on_stack(&mut self, val: u8) {
        let addr = self.registers.stack_pointer.to_u16();
        self.memory.set_byte(addr, val);
        self.registers.stack_pointer.decrement();
    }

    fn pull_from_stack(&mut self) -> u8 {
        let addr = self.registers.stack_pointer.to_u16();
        let out = self.memory.get_byte(addr);
        self.registers.stack_pointer.increment();
        out
    }
}

impl core::fmt::Debug for CPU {
    fn fmt(&self, f: &mut core::fmt::Formatter) -> core::fmt::Result {
        write!(
            f,
            "CPU Dump:\n\nAccumulator: {}",
            self.registers.accumulator
        )
    }
}

#[cfg(test)]
mod tests {

    use super::*;
    use num::range_inclusive;

    #[cfg_attr(feature = "decimal_mode", test)]
    fn decimal_add_test() {
        let mut cpu = CPU::new();
        cpu.registers.status.or(Status::PS_DECIMAL_MODE);

        cpu.add_with_carry(0x09);
        assert_eq!(cpu.registers.accumulator, 0x09);
        assert!(!cpu.registers.status.contains(Status::PS_CARRY));
        assert!(!cpu.registers.status.contains(Status::PS_ZERO));
        assert!(!cpu.registers.status.contains(Status::PS_NEGATIVE));
        assert!(!cpu.registers.status.contains(Status::PS_OVERFLOW));

        cpu.add_with_carry(0x43);
        assert_eq!(cpu.registers.accumulator, 0x52);
        assert!(!cpu.registers.status.contains(Status::PS_CARRY));
        assert!(!cpu.registers.status.contains(Status::PS_ZERO));
        assert!(!cpu.registers.status.contains(Status::PS_NEGATIVE));
        assert!(!cpu.registers.status.contains(Status::PS_OVERFLOW));

        cpu.add_with_carry(0x48);
        assert_eq!(cpu.registers.accumulator, 0x00);
        assert!(cpu.registers.status.contains(Status::PS_CARRY));
        assert!(cpu.registers.status.contains(Status::PS_ZERO));
        assert!(!cpu.registers.status.contains(Status::PS_NEGATIVE));
        assert!(cpu.registers.status.contains(Status::PS_OVERFLOW));
    }

    #[cfg_attr(feature = "decimal_mode", test)]
    fn decimal_subtract_test() {
        let mut cpu = CPU::new();
        cpu.registers
            .status
            .or(Status::PS_DECIMAL_MODE | Status::PS_CARRY);
        cpu.registers.accumulator = 0;

        cpu.subtract_with_carry(0x48);
        assert_eq!(cpu.registers.accumulator as u8, 0x52);
        assert!(cpu.registers.status.contains(Status::PS_CARRY));
        assert!(!cpu.registers.status.contains(Status::PS_ZERO));
        assert!(!cpu.registers.status.contains(Status::PS_NEGATIVE));
        assert!(!cpu.registers.status.contains(Status::PS_OVERFLOW));

        cpu.subtract_with_carry(0x43);
        assert!(!cpu.registers.status.contains(Status::PS_CARRY));
        assert!(!cpu.registers.status.contains(Status::PS_ZERO));
        assert!(!cpu.registers.status.contains(Status::PS_NEGATIVE));
        assert!(!cpu.registers.status.contains(Status::PS_OVERFLOW));
    }

    #[test]
    fn add_with_carry_test() {
        let mut cpu = CPU::new();

        cpu.add_with_carry(1);
        assert_eq!(cpu.registers.accumulator, 1);
        assert!(!cpu.registers.status.contains(Status::PS_CARRY));
        assert!(!cpu.registers.status.contains(Status::PS_ZERO));
        assert!(!cpu.registers.status.contains(Status::PS_NEGATIVE));
        assert!(!cpu.registers.status.contains(Status::PS_OVERFLOW));

        cpu.add_with_carry(-1);
        assert_eq!(cpu.registers.accumulator, 0);
        assert!(cpu.registers.status.contains(Status::PS_CARRY));
        assert!(cpu.registers.status.contains(Status::PS_ZERO));
        assert!(!cpu.registers.status.contains(Status::PS_NEGATIVE));
        assert!(!cpu.registers.status.contains(Status::PS_OVERFLOW));

        cpu.add_with_carry(1);
        assert_eq!(cpu.registers.accumulator, 2);
        assert!(!cpu.registers.status.contains(Status::PS_CARRY));
        assert!(!cpu.registers.status.contains(Status::PS_ZERO));
        assert!(!cpu.registers.status.contains(Status::PS_NEGATIVE));
        assert!(!cpu.registers.status.contains(Status::PS_OVERFLOW));

        let mut cpu = CPU::new();

        cpu.add_with_carry(127);
        assert_eq!(cpu.registers.accumulator, 127);
        assert!(!cpu.registers.status.contains(Status::PS_CARRY));
        assert!(!cpu.registers.status.contains(Status::PS_ZERO));
        assert!(!cpu.registers.status.contains(Status::PS_NEGATIVE));
        assert!(!cpu.registers.status.contains(Status::PS_OVERFLOW));

        cpu.add_with_carry(-127);
        assert_eq!(cpu.registers.accumulator, 0);
        assert!(cpu.registers.status.contains(Status::PS_CARRY));
        assert!(cpu.registers.status.contains(Status::PS_ZERO));
        assert!(!cpu.registers.status.contains(Status::PS_NEGATIVE));
        assert!(!cpu.registers.status.contains(Status::PS_OVERFLOW));

        cpu.registers.status.remove(Status::PS_CARRY);
        cpu.add_with_carry(-128);
        assert_eq!(cpu.registers.accumulator, -128);
        assert!(!cpu.registers.status.contains(Status::PS_CARRY));
        assert!(!cpu.registers.status.contains(Status::PS_ZERO));
        assert!(cpu.registers.status.contains(Status::PS_NEGATIVE));
        assert!(!cpu.registers.status.contains(Status::PS_OVERFLOW));

        cpu.add_with_carry(127);
        assert_eq!(cpu.registers.accumulator, -1);
        assert!(!cpu.registers.status.contains(Status::PS_CARRY));
        assert!(!cpu.registers.status.contains(Status::PS_ZERO));
        assert!(cpu.registers.status.contains(Status::PS_NEGATIVE));
        assert!(!cpu.registers.status.contains(Status::PS_OVERFLOW));

        let mut cpu = CPU::new();

        cpu.add_with_carry(127);
        assert_eq!(cpu.registers.accumulator, 127);
        assert!(!cpu.registers.status.contains(Status::PS_CARRY));
        assert!(!cpu.registers.status.contains(Status::PS_ZERO));
        assert!(!cpu.registers.status.contains(Status::PS_NEGATIVE));
        assert!(!cpu.registers.status.contains(Status::PS_OVERFLOW));

        cpu.add_with_carry(1);
        assert_eq!(cpu.registers.accumulator, -128);
        assert!(!cpu.registers.status.contains(Status::PS_CARRY));
        assert!(!cpu.registers.status.contains(Status::PS_ZERO));
        assert!(cpu.registers.status.contains(Status::PS_NEGATIVE));
        assert!(cpu.registers.status.contains(Status::PS_OVERFLOW));

        let mut cpu = CPU::new();
        cpu.registers.status.or(Status::PS_CARRY);
        cpu.add_with_carry(-1);
        assert_eq!(cpu.registers.accumulator, 0);
        assert!(cpu.registers.status.contains(Status::PS_CARRY));
    }

    #[test]
    fn and_test() {
        let mut cpu = CPU::new();

        cpu.registers.accumulator = 0;
        cpu.and(-1);
        assert_eq!(cpu.registers.accumulator, 0);
        assert!(cpu.registers.status.contains(Status::PS_ZERO));
        assert!(!cpu.registers.status.contains(Status::PS_NEGATIVE));

        cpu.registers.accumulator = -1;
        cpu.and(0);
        assert_eq!(cpu.registers.accumulator, 0);
        assert!(cpu.registers.status.contains(Status::PS_ZERO));
        assert!(!cpu.registers.status.contains(Status::PS_NEGATIVE));

        cpu.registers.accumulator = -1;
        cpu.and(0x0f);
        assert_eq!(cpu.registers.accumulator, 0x0f);
        assert!(!cpu.registers.status.contains(Status::PS_ZERO));
        assert!(!cpu.registers.status.contains(Status::PS_NEGATIVE));

        cpu.registers.accumulator = -1;
        cpu.and(-128);
        assert_eq!(cpu.registers.accumulator, -128);
        assert!(!cpu.registers.status.contains(Status::PS_ZERO));
        assert!(cpu.registers.status.contains(Status::PS_NEGATIVE));
    }

    #[test]
    fn subtract_with_carry_test() {
        let mut cpu = CPU::new();

        cpu.execute_instruction((Instruction::SEC, OpInput::UseImplied));
        cpu.registers.accumulator = 0;

        cpu.subtract_with_carry(1);
        assert_eq!(cpu.registers.accumulator, -1);
        assert!(cpu.registers.status.contains(Status::PS_CARRY));
        assert!(!cpu.registers.status.contains(Status::PS_ZERO));
        assert!(cpu.registers.status.contains(Status::PS_NEGATIVE));
        assert!(!cpu.registers.status.contains(Status::PS_OVERFLOW));

        cpu.execute_instruction((Instruction::SEC, OpInput::UseImplied));
        cpu.registers.accumulator = -128;
        cpu.subtract_with_carry(1);
        assert_eq!(cpu.registers.accumulator, 127);
        assert!(!cpu.registers.status.contains(Status::PS_CARRY));
        assert!(!cpu.registers.status.contains(Status::PS_ZERO));
        assert!(!cpu.registers.status.contains(Status::PS_NEGATIVE));
        assert!(cpu.registers.status.contains(Status::PS_OVERFLOW));

        cpu.execute_instruction((Instruction::SEC, OpInput::UseImplied));
        cpu.registers.accumulator = 127;
        cpu.subtract_with_carry(-1);
        assert_eq!(cpu.registers.accumulator, -128);
        assert!(cpu.registers.status.contains(Status::PS_CARRY));
        assert!(!cpu.registers.status.contains(Status::PS_ZERO));
        assert!(cpu.registers.status.contains(Status::PS_NEGATIVE));
        assert!(cpu.registers.status.contains(Status::PS_OVERFLOW));

        cpu.execute_instruction((Instruction::CLC, OpInput::UseImplied));
        cpu.registers.accumulator = -64;
        cpu.subtract_with_carry(64);
        assert_eq!(cpu.registers.accumulator, 127);
        assert!(!cpu.registers.status.contains(Status::PS_CARRY));
        assert!(!cpu.registers.status.contains(Status::PS_ZERO));
        assert!(!cpu.registers.status.contains(Status::PS_NEGATIVE));
        assert!(cpu.registers.status.contains(Status::PS_OVERFLOW));

        cpu.execute_instruction((Instruction::SEC, OpInput::UseImplied));
        cpu.registers.accumulator = 0;
        cpu.subtract_with_carry(-128);
        assert_eq!(cpu.registers.accumulator, -128);
        assert!(cpu.registers.status.contains(Status::PS_CARRY));
        assert!(!cpu.registers.status.contains(Status::PS_ZERO));
        assert!(cpu.registers.status.contains(Status::PS_NEGATIVE));
        assert!(cpu.registers.status.contains(Status::PS_OVERFLOW));

        cpu.execute_instruction((Instruction::CLC, OpInput::UseImplied));
        cpu.registers.accumulator = 0;
        cpu.subtract_with_carry(127);
        assert_eq!(cpu.registers.accumulator, -128);
        assert!(cpu.registers.status.contains(Status::PS_CARRY));
        assert!(!cpu.registers.status.contains(Status::PS_ZERO));
        assert!(cpu.registers.status.contains(Status::PS_NEGATIVE));
        assert!(!cpu.registers.status.contains(Status::PS_OVERFLOW));
    }

    #[test]
    fn decrement_memory_test() {
        let mut cpu = CPU::new();
        let addr: u16 = 0xA1B2;

        cpu.memory.set_byte(addr, 5);

        cpu.execute_instruction((Instruction::DEC, OpInput::UseAddress(addr)));
        assert_eq!(cpu.memory.get_byte(addr), 4);
        assert!(!cpu.registers.status.contains(Status::PS_ZERO));
        assert!(!cpu.registers.status.contains(Status::PS_NEGATIVE));

        cpu.execute_instruction((Instruction::DEC, OpInput::UseAddress(addr)));
        assert_eq!(cpu.memory.get_byte(addr), 3);
        assert!(!cpu.registers.status.contains(Status::PS_ZERO));
        assert!(!cpu.registers.status.contains(Status::PS_NEGATIVE));

        cpu.execute_instruction((Instruction::DEC, OpInput::UseAddress(addr)));
        cpu.execute_instruction((Instruction::DEC, OpInput::UseAddress(addr)));
        cpu.execute_instruction((Instruction::DEC, OpInput::UseAddress(addr)));
        assert_eq!(cpu.memory.get_byte(addr), 0);
        assert!(cpu.registers.status.contains(Status::PS_ZERO));
        assert!(!cpu.registers.status.contains(Status::PS_NEGATIVE));

        cpu.execute_instruction((Instruction::DEC, OpInput::UseAddress(addr)));
        assert_eq!(cpu.memory.get_byte(addr) as i8, -1);
        assert!(!cpu.registers.status.contains(Status::PS_ZERO));
        assert!(cpu.registers.status.contains(Status::PS_NEGATIVE));

        cpu.memory.set_byte(addr, 0);

        cpu.execute_instruction((Instruction::DEC, OpInput::UseAddress(addr)));
        assert_eq!(cpu.memory.get_byte(addr), 0xff);
        assert!(!cpu.registers.status.contains(Status::PS_ZERO));
        assert!(cpu.registers.status.contains(Status::PS_NEGATIVE));
    }

    #[test]
    fn decrement_x_test() {
        let mut cpu = CPU::new();
        cpu.registers.index_x = 0x80;
        cpu.execute_instruction((Instruction::DEX, OpInput::UseImplied));
        assert_eq!(cpu.registers.index_x, 127);
        assert!(!cpu.registers.status.contains(Status::PS_ZERO));
        assert!(!cpu.registers.status.contains(Status::PS_NEGATIVE));
    }

    #[test]
    fn decrement_y_test() {
        let mut cpu = CPU::new();
        cpu.registers.index_y = 0x80;
        cpu.execute_instruction((Instruction::DEY, OpInput::UseImplied));
        assert_eq!(cpu.registers.index_y, 127);
        assert!(!cpu.registers.status.contains(Status::PS_ZERO));
        assert!(!cpu.registers.status.contains(Status::PS_NEGATIVE));
    }

    #[test]
    fn logical_shift_right_test() {
        // Testing UseImplied version (which targets the accumulator) only, for now

        let mut cpu = CPU::new();
        cpu.execute_instruction((Instruction::LDA, OpInput::UseImmediate(0)));
        cpu.execute_instruction((Instruction::LSR, OpInput::UseImplied));
        assert_eq!(cpu.registers.accumulator, 0);
        assert!(!cpu.registers.status.contains(Status::PS_CARRY));
        assert!(cpu.registers.status.contains(Status::PS_ZERO));
        assert!(!cpu.registers.status.contains(Status::PS_NEGATIVE));
        assert!(!cpu.registers.status.contains(Status::PS_OVERFLOW));

        cpu.execute_instruction((Instruction::LDA, OpInput::UseImmediate(1)));
        cpu.execute_instruction((Instruction::LSR, OpInput::UseImplied));
        assert_eq!(cpu.registers.accumulator, 0);
        assert!(cpu.registers.status.contains(Status::PS_CARRY));
        assert!(cpu.registers.status.contains(Status::PS_ZERO));
        assert!(!cpu.registers.status.contains(Status::PS_NEGATIVE));
        assert!(!cpu.registers.status.contains(Status::PS_OVERFLOW));

        cpu.execute_instruction((Instruction::LDA, OpInput::UseImmediate(255)));
        cpu.execute_instruction((Instruction::LSR, OpInput::UseImplied));
        assert_eq!(cpu.registers.accumulator, 0x7F);
        assert!(cpu.registers.status.contains(Status::PS_CARRY));
        assert!(!cpu.registers.status.contains(Status::PS_ZERO));
        assert!(!cpu.registers.status.contains(Status::PS_NEGATIVE));
        assert!(!cpu.registers.status.contains(Status::PS_OVERFLOW));

        cpu.execute_instruction((Instruction::LDA, OpInput::UseImmediate(254)));
        cpu.execute_instruction((Instruction::LSR, OpInput::UseImplied));
        assert_eq!(cpu.registers.accumulator, 0x7F);
        assert!(!cpu.registers.status.contains(Status::PS_CARRY));
        assert!(!cpu.registers.status.contains(Status::PS_ZERO));
        assert!(!cpu.registers.status.contains(Status::PS_NEGATIVE));
        assert!(!cpu.registers.status.contains(Status::PS_OVERFLOW));
    }

    #[test]
    fn dec_x_test() {
        let mut cpu = CPU::new();

        cpu.execute_instruction((Instruction::DEX, OpInput::UseImplied));
        assert_eq!(cpu.registers.index_x, 0xff);
        assert!(!cpu.registers.status.contains(Status::PS_CARRY));
        assert!(!cpu.registers.status.contains(Status::PS_ZERO));
        assert!(cpu.registers.status.contains(Status::PS_NEGATIVE));
        assert!(!cpu.registers.status.contains(Status::PS_OVERFLOW));

        cpu.execute_instruction((Instruction::DEX, OpInput::UseImplied));
        assert_eq!(cpu.registers.index_x, 0xfe);
        assert!(!cpu.registers.status.contains(Status::PS_CARRY));
        assert!(!cpu.registers.status.contains(Status::PS_ZERO));
        assert!(cpu.registers.status.contains(Status::PS_NEGATIVE));
        assert!(!cpu.registers.status.contains(Status::PS_OVERFLOW));

        cpu.load_x_register(5);
        cpu.execute_instruction((Instruction::DEX, OpInput::UseImplied));
        assert_eq!(cpu.registers.index_x, 4);
        assert!(!cpu.registers.status.contains(Status::PS_CARRY));
        assert!(!cpu.registers.status.contains(Status::PS_ZERO));
        assert!(!cpu.registers.status.contains(Status::PS_NEGATIVE));
        assert!(!cpu.registers.status.contains(Status::PS_OVERFLOW));

        cpu.execute_instruction((Instruction::DEX, OpInput::UseImplied));
        cpu.execute_instruction((Instruction::DEX, OpInput::UseImplied));
        cpu.execute_instruction((Instruction::DEX, OpInput::UseImplied));
        cpu.execute_instruction((Instruction::DEX, OpInput::UseImplied));

        assert_eq!(cpu.registers.index_x, 0);
        assert!(!cpu.registers.status.contains(Status::PS_CARRY));
        assert!(cpu.registers.status.contains(Status::PS_ZERO));
        assert!(!cpu.registers.status.contains(Status::PS_NEGATIVE));
        assert!(!cpu.registers.status.contains(Status::PS_OVERFLOW));

        cpu.execute_instruction((Instruction::DEX, OpInput::UseImplied));
        assert_eq!(cpu.registers.index_x, 0xff);
        assert!(!cpu.registers.status.contains(Status::PS_CARRY));
        assert!(!cpu.registers.status.contains(Status::PS_ZERO));
        assert!(cpu.registers.status.contains(Status::PS_NEGATIVE));
        assert!(!cpu.registers.status.contains(Status::PS_OVERFLOW));
    }

    #[test]
    fn jump_test() {
        let mut cpu = CPU::new();
        let addr: u16 = 0xA1B1;

        cpu.jump(addr);
        assert_eq!(cpu.registers.program_counter, addr);
    }

    #[test]
    fn branch_if_carry_clear_test() {
        let mut cpu = CPU::new();

        cpu.execute_instruction((Instruction::SEC, OpInput::UseImplied));
        cpu.branch_if_carry_clear(0xABCD);
        assert_eq!(cpu.registers.program_counter, (0));

        cpu.execute_instruction((Instruction::CLC, OpInput::UseImplied));
        cpu.branch_if_carry_clear(0xABCD);
        assert_eq!(cpu.registers.program_counter, (0xABCD));
    }

    #[test]
    fn branch_if_carry_set_test() {
        let mut cpu = CPU::new();

        cpu.execute_instruction((Instruction::CLC, OpInput::UseImplied));
        cpu.branch_if_carry_set(0xABCD);
        assert_eq!(cpu.registers.program_counter, (0));

        cpu.execute_instruction((Instruction::SEC, OpInput::UseImplied));
        cpu.branch_if_carry_set(0xABCD);
        assert_eq!(cpu.registers.program_counter, (0xABCD));
    }

    #[test]
    fn branch_if_equal_test() {
        let mut cpu = CPU::new();

        cpu.branch_if_equal(0xABCD);
        assert_eq!(cpu.registers.program_counter, (0));

        cpu.registers.status.or(Status::PS_ZERO);
        cpu.branch_if_equal(0xABCD);
        assert_eq!(cpu.registers.program_counter, (0xABCD));
    }

    #[test]
    fn branch_if_minus_test() {
        {
            let mut cpu = CPU::new();
            let registers_before = cpu.registers;

            cpu.branch_if_minus(0xABCD);
            assert_eq!(cpu.registers, registers_before);
            assert_eq!(cpu.registers.program_counter, (0));
        }

        {
            let mut cpu = CPU::new();

            cpu.registers.status.or(Status::PS_NEGATIVE);
            let registers_before = cpu.registers;

            cpu.branch_if_minus(0xABCD);
            assert_eq!(cpu.registers.status, registers_before.status);
            assert_eq!(cpu.registers.program_counter, (0xABCD));
        }
    }

    #[test]
    fn branch_if_positive_test() {
        let mut cpu = CPU::new();

        cpu.registers.status.insert(Status::PS_NEGATIVE);
        cpu.branch_if_positive(0xABCD);
        assert_eq!(cpu.registers.program_counter, (0));

        cpu.registers.status.remove(Status::PS_NEGATIVE);
        cpu.branch_if_positive(0xABCD);
        assert_eq!(cpu.registers.program_counter, (0xABCD));
    }

    #[test]
    fn branch_if_overflow_clear_test() {
        let mut cpu = CPU::new();

        cpu.registers.status.insert(Status::PS_OVERFLOW);
        cpu.branch_if_overflow_clear(0xABCD);
        assert_eq!(cpu.registers.program_counter, (0));

        cpu.registers.status.remove(Status::PS_OVERFLOW);
        cpu.branch_if_overflow_clear(0xABCD);
        assert_eq!(cpu.registers.program_counter, (0xABCD));
    }

    #[test]
    fn branch_across_end_of_address_space() {
        let mut cpu = CPU::new();
        cpu.registers.program_counter = 0xffff;

        cpu.registers.status.insert(Status::PS_OVERFLOW);
        cpu.branch_if_overflow_set(0xABCD);
        assert_eq!(cpu.registers.program_counter, (0xABCD));
    }

    #[test]
    fn branch_if_overflow_set_test() {
        let mut cpu = CPU::new();

        cpu.branch_if_overflow_set(0xABCD);
        assert_eq!(cpu.registers.program_counter, (0));

        cpu.registers.status.insert(Status::PS_OVERFLOW);
        cpu.branch_if_overflow_set(0xABCD);
        assert_eq!(cpu.registers.program_counter, (0xABCD));
    }

    #[cfg(test)]
    fn compare_test_helper<F>(compare: &mut F, load_instruction: Instruction)
    where
        F: FnMut(&mut CPU, u8),
    {
        let mut cpu = CPU::new();

        cpu.execute_instruction((load_instruction, OpInput::UseImmediate(127)));

        compare(&mut cpu, 127);
        assert!(cpu.registers.status.contains(Status::PS_ZERO));
        assert!(cpu.registers.status.contains(Status::PS_CARRY));
        assert!(!cpu.registers.status.contains(Status::PS_NEGATIVE));

        cpu.execute_instruction((load_instruction, OpInput::UseImmediate(127)));

        compare(&mut cpu, 1);
        assert!(!cpu.registers.status.contains(Status::PS_ZERO));
        assert!(cpu.registers.status.contains(Status::PS_CARRY));
        assert!(!cpu.registers.status.contains(Status::PS_NEGATIVE));

        cpu.execute_instruction((load_instruction, OpInput::UseImmediate(1)));

        compare(&mut cpu, 2);
        assert!(!cpu.registers.status.contains(Status::PS_ZERO));
        assert!(!cpu.registers.status.contains(Status::PS_CARRY));
        assert!(cpu.registers.status.contains(Status::PS_NEGATIVE));

        cpu.execute_instruction((load_instruction, OpInput::UseImmediate(20)));

        compare(&mut cpu, -50i8 as u8);
        assert!(!cpu.registers.status.contains(Status::PS_ZERO));
        assert!(!cpu.registers.status.contains(Status::PS_CARRY));
        assert!(!cpu.registers.status.contains(Status::PS_NEGATIVE));

        cpu.execute_instruction((load_instruction, OpInput::UseImmediate(1)));

        compare(&mut cpu, -1i8 as u8);
        assert!(!cpu.registers.status.contains(Status::PS_ZERO));
        assert!(!cpu.registers.status.contains(Status::PS_CARRY));
        assert!(!cpu.registers.status.contains(Status::PS_NEGATIVE));

        cpu.execute_instruction((load_instruction, OpInput::UseImmediate(127)));

        compare(&mut cpu, -128i8 as u8);
        assert!(!cpu.registers.status.contains(Status::PS_ZERO));
        assert!(!cpu.registers.status.contains(Status::PS_CARRY));
        assert!(cpu.registers.status.contains(Status::PS_NEGATIVE));
    }

    #[test]
    fn compare_with_a_register_test() {
        compare_test_helper(
            &mut |cpu: &mut CPU, val: u8| {
                cpu.compare_with_a_register(val);
            },
            Instruction::LDA,
        );
    }

    #[test]
    fn compare_with_x_register_test() {
        compare_test_helper(
            &mut |cpu: &mut CPU, val: u8| {
                cpu.compare_with_x_register(val);
            },
            Instruction::LDX,
        );
    }

    #[test]
    fn compare_with_y_register_test() {
        compare_test_helper(
            &mut |cpu: &mut CPU, val: u8| {
                cpu.compare_with_y_register(val);
            },
            Instruction::LDY,
        );
    }

    #[test]
    fn exclusive_or_test() {
        let mut cpu = CPU::new();

        for a_before in range_inclusive(0u8, 255u8) {
            for val in range_inclusive(0u8, 255u8) {
                cpu.execute_instruction((Instruction::LDA, OpInput::UseImmediate(a_before)));

                cpu.exclusive_or(val);

                let a_after = a_before ^ val;
                assert_eq!(cpu.registers.accumulator, a_after as i8);

                if a_after == 0 {
                    assert!(cpu.registers.status.contains(Status::PS_ZERO));
                } else {
                    assert!(!cpu.registers.status.contains(Status::PS_ZERO));
                }

                if (a_after as i8) < 0 {
                    assert!(cpu.registers.status.contains(Status::PS_NEGATIVE));
                } else {
                    assert!(!cpu.registers.status.contains(Status::PS_NEGATIVE));
                }
            }
        }
    }

    #[test]
    fn inclusive_or_test() {
        let mut cpu = CPU::new();

        for a_before in range_inclusive(0u8, 255u8) {
            for val in range_inclusive(0u8, 255u8) {
                cpu.execute_instruction((Instruction::LDA, OpInput::UseImmediate(a_before)));

                cpu.inclusive_or(val);

                let a_after = a_before | val;
                assert_eq!(cpu.registers.accumulator, a_after as i8);

                if a_after == 0 {
                    assert!(cpu.registers.status.contains(Status::PS_ZERO));
                } else {
                    assert!(!cpu.registers.status.contains(Status::PS_ZERO));
                }

                if (a_after as i8) < 0 {
                    assert!(cpu.registers.status.contains(Status::PS_NEGATIVE));
                } else {
                    assert!(!cpu.registers.status.contains(Status::PS_NEGATIVE));
                }
            }
        }
    }

    #[test]
    fn stack_underflow() {
        let mut cpu = CPU::new();
        let _val: u8 = cpu.pull_from_stack();
    }
}<|MERGE_RESOLUTION|>--- conflicted
+++ resolved
@@ -672,16 +672,9 @@
         self.load_accumulator(result);
     }
 
-<<<<<<< HEAD
     fn increment(val: &mut u8, flags: &mut Status) {
         let value_new = val.wrapping_add(1);
         *val = value_new;
-=======
-    fn decrement_memory(&mut self, addr: u16) {
-        let value_new = self.memory.get_byte(addr).wrapping_sub(1);
-
-        self.memory.set_byte(addr, value_new);
->>>>>>> 88509340
 
         let is_negative = (value_new as i8) < 0;
         let is_zero = value_new == 0;
