--- conflicted
+++ resolved
@@ -25,7 +25,6 @@
 // ARISING IN ANY WAY OUT OF THE USE OF THIS SOFTWARE, EVEN IF ADVISED OF THE
 // POSSIBILITY OF SUCH DAMAGE.
 
-<<<<<<< HEAD
 //! ## Decimal Mode Implementation Notes
 //!
 //! This emulator implements decimal mode (BCD arithmetic) for ADC and SBC instructions
@@ -47,9 +46,7 @@
 //!
 //! For other 6502 variants (65C02, RP2A03), see variant-specific instruction handling.
 
-=======
 use crate::Variant;
->>>>>>> 665f1c94
 use crate::instruction::{AddressingMode, DecodedInstr, Instruction, OpInput};
 use crate::memory::Bus;
 
