// Copyright (C) 2014 The 6502-rs Developers
// All rights reserved.
//
// Redistribution and use in source and binary forms, with or without
// modification, are permitted provided that the following conditions
// are met:
// 1. Redistributions of source code must retain the above copyright
//    notice, this list of conditions and the following disclaimer.
// 2. Redistributions in binary form must reproduce the above copyright
//    notice, this list of conditions and the following disclaimer in the
//    documentation and/or other materials provided with the distribution.
// 3. Neither the names of the copyright holders nor the names of any
//    contributors may be used to endorse or promote products derived from this
//    software without specific prior written permission.
//
// THIS SOFTWARE IS PROVIDED BY THE COPYRIGHT HOLDERS AND CONTRIBUTORS "AS IS"
// AND ANY EXPRESS OR IMPLIED WARRANTIES, INCLUDING, BUT NOT LIMITED TO, THE
// IMPLIED WARRANTIES OF MERCHANTABILITY AND FITNESS FOR A PARTICULAR PURPOSE
// ARE DISCLAIMED. IN NO EVENT SHALL THE COPYRIGHT HOLDER OR CONTRIBUTORS BE
// LIABLE FOR ANY DIRECT, INDIRECT, INCIDENTAL, SPECIAL, EXEMPLARY, OR
// CONSEQUENTIAL DAMAGES (INCLUDING, BUT NOT LIMITED TO, PROCUREMENT OF
// SUBSTITUTE GOODS OR SERVICES; LOSS OF USE, DATA, OR PROFITS; OR BUSINESS
// INTERRUPTION) HOWEVER CAUSED AND ON ANY THEORY OF LIABILITY, WHETHER IN
// CONTRACT, STRICT LIABILITY, OR TORT (INCLUDING NEGLIGENCE OR OTHERWISE)
// ARISING IN ANY WAY OUT OF THE USE OF THIS SOFTWARE, EVEN IF ADVISED OF THE
// POSSIBILITY OF SUCH DAMAGE.

#![no_std]

extern crate mos6502;

use core::panic::PanicInfo;

/// This function is called on panic.
#[cfg(not(test))]
#[panic_handler]
fn panic(_info: &PanicInfo) -> ! {
    loop {}
}

#[cfg(not(test))]
use mos6502::cpu;

#[cfg(not(test))]
use mos6502::address::Address;

#[cfg(not(test))]
fn main() {
    let mut cpu = cpu::CPU::new();

    // "Load" a program


    let zero_page_data = [
        // ZeroPage data start
        0x00, 0x02, // ADC ZeroPage target
        0x00, 0x04, // ADC ZeroPageX target
        0x00, 0x00, 0x00, 0x00, 0x10, // ADC IndexedIndirectX address
        0x80, // ADC IndexedIndirectX address
        0x00, 0x00, 0x00, 0x00, 0x00, 0x08, // ADC IndirectIndexedY address
        0x80, // ADC IndirectIndexedY address
    ];

    let program = [
        // Code start
        0xA9, // LDA Immediate
        0x01, //     Immediate operand
        0x69, // ADC Immediate
        0x07, //     Immediate operand
        0x65, // ADC ZeroPage
        0x01, //     ZeroPage operand
        0xA2, // LDX Immediate
        0x01, //     Immediate operand
        0x75, // ADC ZeroPageX
        0x02, //     ZeroPageX operand
        0x6D, // ADC Absolute
        0x01, //     Absolute operand
        0x80, //     Absolute operand
        0xA2, // LDX immediate
        0x08, //     Immediate operand
        0x7D, // ADC AbsoluteX
        0x00, //     AbsoluteX operand
        0x80, //     AbsoluteX operand
        0xA0, // LDY immediate
        0x04, //     Immediate operand
        0x79, // ADC AbsoluteY
        0x00, //     AbsoluteY operand
        0x80, //     AbsoluteY operand
        0xA2, // LDX immediate
        0x05, //     Immediate operand
        0x61, // ADC IndexedIndirectX
        0x03, //     IndexedIndirectX operand
        0xA0, // LDY immediate
        0x10, //     Immediate operand
        0x71, // ADC IndirectIndexedY
        0x0F, //     IndirectIndexedY operand
        0xEA, // NOP :)
        0xFF, // Something invalid -- the end!
    ];

<<<<<<< HEAD
    let data: [u8; 25] = [
        0x00, 0x09, // ADC Absolute target
        0x00, 0x00, 0x40, // ADC AbsoluteY target
        0x00, 0x00, 0x00, 0x11, // ADC AbsoluteX target
        0x00, 0x00, 0x00, 0x00, 0x00, 0x00, 0x00, 0x12, // ADC IndexedIndirectX target
        0x00, 0x00, 0x00, 0x00, 0x00, 0x00, 0x00, 0x06, // ADC IndirectIndexedY target
=======
    let data = [
        0x00,
        0x09, // ADC Absolute target
        0x00,
        0x00,
        0x40, // ADC AbsoluteY target
        0x00,
        0x00,
        0x00,
        0x11, // ADC AbsoluteX target
        0x00,
        0x00,
        0x00,
        0x00,
        0x00,
        0x00,
        0x00,
        0x12, // ADC IndexedIndirectX target
        0x00,
        0x00,
        0x00,
        0x00,
        0x00,
        0x00,
        0x00,
        0x06, // ADC IndirectIndexedY target
>>>>>>> 1301218e
    ];

    cpu.memory.set_bytes(Address(0x0000), &zero_page_data);
    cpu.memory.set_bytes(Address(0x4000), &program);
    cpu.memory.set_bytes(Address(0x8000), &data);

    cpu.registers.program_counter = Address(0x4000);

    cpu.run();
}<|MERGE_RESOLUTION|>--- conflicted
+++ resolved
@@ -26,6 +26,7 @@
 // POSSIBILITY OF SUCH DAMAGE.
 
 #![no_std]
+#![feature(start)]
 
 extern crate mos6502;
 
@@ -45,19 +46,30 @@
 use mos6502::address::Address;
 
 #[cfg(not(test))]
-fn main() {
+#[start]
+fn main(_argc: isize, _argv: *const *const u8) -> isize {
     let mut cpu = cpu::CPU::new();
 
     // "Load" a program
 
-
     let zero_page_data = [
         // ZeroPage data start
-        0x00, 0x02, // ADC ZeroPage target
-        0x00, 0x04, // ADC ZeroPageX target
-        0x00, 0x00, 0x00, 0x00, 0x10, // ADC IndexedIndirectX address
+        0x00, //
+        0x02, // ADC ZeroPage target
+        0x00, //
+        0x04, // ADC ZeroPageX target
+        0x00, //
+        0x00, //
+        0x00, //
+        0x00, //
+        0x10, // ADC IndexedIndirectX address
         0x80, // ADC IndexedIndirectX address
-        0x00, 0x00, 0x00, 0x00, 0x00, 0x08, // ADC IndirectIndexedY address
+        0x00, //
+        0x00, //
+        0x00, //
+        0x00, //
+        0x00, //
+        0x08, // ADC IndirectIndexedY address
         0x80, // ADC IndirectIndexedY address
     ];
 
@@ -98,41 +110,32 @@
         0xFF, // Something invalid -- the end!
     ];
 
-<<<<<<< HEAD
-    let data: [u8; 25] = [
-        0x00, 0x09, // ADC Absolute target
-        0x00, 0x00, 0x40, // ADC AbsoluteY target
-        0x00, 0x00, 0x00, 0x11, // ADC AbsoluteX target
-        0x00, 0x00, 0x00, 0x00, 0x00, 0x00, 0x00, 0x12, // ADC IndexedIndirectX target
-        0x00, 0x00, 0x00, 0x00, 0x00, 0x00, 0x00, 0x06, // ADC IndirectIndexedY target
-=======
     let data = [
-        0x00,
+        0x00, //
         0x09, // ADC Absolute target
-        0x00,
-        0x00,
+        0x00, //
+        0x00, //
         0x40, // ADC AbsoluteY target
-        0x00,
-        0x00,
-        0x00,
+        0x00, //
+        0x00, //
+        0x00, //
         0x11, // ADC AbsoluteX target
-        0x00,
-        0x00,
-        0x00,
-        0x00,
-        0x00,
-        0x00,
-        0x00,
+        0x00, //
+        0x00, //
+        0x00, //
+        0x00, //
+        0x00, //
+        0x00, //
+        0x00, //
         0x12, // ADC IndexedIndirectX target
-        0x00,
-        0x00,
-        0x00,
-        0x00,
-        0x00,
-        0x00,
-        0x00,
+        0x00, //
+        0x00, //
+        0x00, //
+        0x00, //
+        0x00, //
+        0x00, //
+        0x00, //
         0x06, // ADC IndirectIndexedY target
->>>>>>> 1301218e
     ];
 
     cpu.memory.set_bytes(Address(0x0000), &zero_page_data);
@@ -142,4 +145,5 @@
     cpu.registers.program_counter = Address(0x4000);
 
     cpu.run();
+    0
 }